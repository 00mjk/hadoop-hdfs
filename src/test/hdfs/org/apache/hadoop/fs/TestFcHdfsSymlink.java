/**
 * Licensed to the Apache Software Foundation (ASF) under one
 * or more contributor license agreements.  See the NOTICE file
 * distributed with this work for additional information
 * regarding copyright ownership.  The ASF licenses this file
 * to you under the Apache License, Version 2.0 (the
 * "License"); you may not use this file except in compliance
 * with the License.  You may obtain a copy of the License at
 *
 *     http://www.apache.org/licenses/LICENSE-2.0
 *
 * Unless required by applicable law or agreed to in writing, software
 * distributed under the License is distributed on an "AS IS" BASIS,
 * WITHOUT WARRANTIES OR CONDITIONS OF ANY KIND, either express or implied.
 * See the License for the specific language governing permissions and
 * limitations under the License.
 */
package org.apache.hadoop.fs;

import java.io.*;
import java.net.URI;

import org.apache.hadoop.conf.Configuration;
import org.apache.hadoop.fs.FileStatus;
import org.apache.hadoop.fs.FileContext;
import org.apache.hadoop.fs.Path;
import org.apache.hadoop.fs.permission.FsPermission;
import org.apache.hadoop.hdfs.DFSConfigKeys;
import org.apache.hadoop.hdfs.HdfsConfiguration;
import org.apache.hadoop.hdfs.MiniDFSCluster;
import org.apache.hadoop.hdfs.protocol.FSConstants;
import static org.apache.hadoop.fs.FileContextTestHelper.*;
import org.apache.hadoop.ipc.RemoteException;
import static org.junit.Assert.*;
import org.junit.Test;
import org.junit.BeforeClass;
import org.junit.AfterClass;

/**
 * Test symbolic links using FileContext and Hdfs.
 */
public class TestFcHdfsSymlink extends FileContextSymlinkBaseTest {

  private static MiniDFSCluster cluster;
  
  protected String getScheme() {
    return "hdfs";
  }

  protected String testBaseDir1() throws IOException {
    return "/test1";
  }
  
  protected String testBaseDir2() throws IOException {
    return "/test2";
  }

  protected URI testURI() {
    return cluster.getURI(0);
  }

  @Override
  protected IOException unwrapException(IOException e) {
    if (e instanceof RemoteException) {
      return ((RemoteException)e).unwrapRemoteException();
    }
    return e;
  }

  @BeforeClass
  public static void testSetUp() throws Exception {
    Configuration conf = new HdfsConfiguration();
    conf.setBoolean(DFSConfigKeys.DFS_PERMISSIONS_ENABLED_KEY, true);
    conf.set(FsPermission.UMASK_LABEL, "000");
    cluster = new MiniDFSCluster.Builder(conf).build();
<<<<<<< HEAD
    fc = FileContext.getFileContext(cluster.getURI());
=======
    fc = FileContext.getFileContext(cluster.getURI(0));
>>>>>>> f529dfe7
  }
  
  @AfterClass
  public static void testTearDown() throws Exception {
    cluster.shutdown();
  }
     
  @Test
  /** Link from Hdfs to LocalFs */
  public void testLinkAcrossFileSystems() throws IOException {
    Path localDir  = new Path("file://"+getAbsoluteTestRootDir(fc)+"/test");
    Path localFile = new Path("file://"+getAbsoluteTestRootDir(fc)+"/test/file");
    Path link      = new Path(testBaseDir1(), "linkToFile");
    FileContext localFc = FileContext.getLocalFSFileContext();
    localFc.delete(localDir, true);
    localFc.mkdir(localDir, FileContext.DEFAULT_PERM, true);
    localFc.setWorkingDirectory(localDir);
    assertEquals(localDir, localFc.getWorkingDirectory());
    createAndWriteFile(localFc, localFile);
    fc.createSymlink(localFile, link, false);
    readFile(link);
    assertEquals(fileSize, fc.getFileStatus(link).getLen());
  }
  
  @Test
  /** Test access a symlink using AbstractFileSystem */
  public void testAccessLinkFromAbstractFileSystem() throws IOException {
    Path file = new Path(testBaseDir1(), "file");
    Path link = new Path(testBaseDir1(), "linkToFile");
    createAndWriteFile(file);
    fc.createSymlink(file, link, false);
    try {
      AbstractFileSystem afs = fc.getDefaultFileSystem();
      afs.open(link);
      fail("Opened a link using AFS");
    } catch (UnresolvedLinkException x) {
      // Expected
    }
  }

  @Test
  /** Test create symlink to / */
  public void testCreateLinkToSlash() throws IOException {
    Path dir  = new Path(testBaseDir1());
    Path file = new Path(testBaseDir1(), "file");
    Path link = new Path(testBaseDir1(), "linkToSlash");
    Path fileViaLink = new Path(testBaseDir1()+"/linkToSlash"+
                                testBaseDir1()+"/file");
    createAndWriteFile(file);
    fc.setWorkingDirectory(dir);
    fc.createSymlink(new Path("/"), link, false);
    readFile(fileViaLink);
    assertEquals(fileSize, fc.getFileStatus(fileViaLink).getLen());
    // Ditto when using another file context since the file system
    // for the slash is resolved according to the link's parent.
    FileContext localFc = FileContext.getLocalFSFileContext();
    Path linkQual = new Path(cluster.getURI(0).toString(), fileViaLink); 
    assertEquals(fileSize, localFc.getFileStatus(linkQual).getLen());    
  }
  
  
  @Test
  /** setPermission affects the target not the link */
  public void testSetPermissionAffectsTarget() throws IOException {    
    Path file       = new Path(testBaseDir1(), "file");
    Path dir        = new Path(testBaseDir2());
    Path linkToFile = new Path(testBaseDir1(), "linkToFile");
    Path linkToDir  = new Path(testBaseDir1(), "linkToDir");
    createAndWriteFile(file);
    fc.createSymlink(file, linkToFile, false);
    fc.createSymlink(dir, linkToDir, false);
    
    // Changing the permissions using the link does not modify
    // the permissions of the link..
    FsPermission perms = fc.getFileLinkStatus(linkToFile).getPermission();
    fc.setPermission(linkToFile, new FsPermission((short)0664));
    fc.setOwner(linkToFile, "user", "group");
    assertEquals(perms, fc.getFileLinkStatus(linkToFile).getPermission());
    // but the file's permissions were adjusted appropriately
    FileStatus stat = fc.getFileStatus(file);
    assertEquals(0664, stat.getPermission().toShort()); 
    assertEquals("user", stat.getOwner());
    assertEquals("group", stat.getGroup());
    // Getting the file's permissions via the link is the same
    // as getting the permissions directly.
    assertEquals(stat.getPermission(), 
                 fc.getFileStatus(linkToFile).getPermission());

    // Ditto for a link to a directory
    perms = fc.getFileLinkStatus(linkToDir).getPermission();
    fc.setPermission(linkToDir, new FsPermission((short)0664));
    fc.setOwner(linkToDir, "user", "group");
    assertEquals(perms, fc.getFileLinkStatus(linkToDir).getPermission());
    stat = fc.getFileStatus(dir);
    assertEquals(0664, stat.getPermission().toShort()); 
    assertEquals("user", stat.getOwner());
    assertEquals("group", stat.getGroup());
    assertEquals(stat.getPermission(), 
                 fc.getFileStatus(linkToDir).getPermission());
  }  

  @Test
  /** Create a symlink using a path with scheme but no authority */
  public void testCreateWithPartQualPathFails() throws IOException {
    Path fileWoAuth = new Path("hdfs:///test/file");
    Path linkWoAuth = new Path("hdfs:///test/link");
    try {
      createAndWriteFile(fileWoAuth);
      fail("HDFS requires URIs with schemes have an authority");
    } catch (RuntimeException e) {
      // Expected
    }
    try {
      fc.createSymlink(new Path("foo"), linkWoAuth, false);
      fail("HDFS requires URIs with schemes have an authority");
    } catch (RuntimeException e) {
      // Expected
    }
  }

  @Test
  /** setReplication affects the target not the link */  
  public void testSetReplication() throws IOException {
    Path file = new Path(testBaseDir1(), "file");
    Path link = new Path(testBaseDir1(), "linkToFile");
    createAndWriteFile(file);
    fc.createSymlink(file, link, false);
    fc.setReplication(link, (short)2);
    assertEquals(0, fc.getFileLinkStatus(link).getReplication());
    assertEquals(2, fc.getFileStatus(link).getReplication());      
    assertEquals(2, fc.getFileStatus(file).getReplication());
  }
  
  @Test
  /** Test create symlink with a max len name */
  public void testCreateLinkMaxPathLink() throws IOException {
    Path dir  = new Path(testBaseDir1());
    Path file = new Path(testBaseDir1(), "file");
    final int maxPathLen = FSConstants.MAX_PATH_LENGTH;
    final int dirLen     = dir.toString().length() + 1;
    int   len            = maxPathLen - dirLen;
    
    // Build a MAX_PATH_LENGTH path
    StringBuilder sb = new StringBuilder("");
    for (int i = 0; i < (len / 10); i++) {
      sb.append("0123456789");
    }
    for (int i = 0; i < (len % 10); i++) {
      sb.append("x");
    }
    Path link = new Path(sb.toString());
    assertEquals(maxPathLen, dirLen + link.toString().length()); 
    
    // Check that it works
    createAndWriteFile(file);
    fc.setWorkingDirectory(dir);
    fc.createSymlink(file, link, false);
    readFile(link);
    
    // Now modify the path so it's too large
    link = new Path(sb.toString()+"x");
    try {
      fc.createSymlink(file, link, false);
      fail("Path name should be too long");
    } catch (IOException x) {
      // Expected
    }
  }

  @Test
  /** Test symlink owner */
  public void testLinkOwner() throws IOException {
    Path file = new Path(testBaseDir1(), "file");
    Path link = new Path(testBaseDir1(), "symlinkToFile");
    createAndWriteFile(file);
    fc.createSymlink(file, link, false);
    FileStatus stat_file = fc.getFileStatus(file);
    FileStatus stat_link = fc.getFileStatus(link);
    assertEquals(stat_link.getOwner(), stat_file.getOwner());
  }
}<|MERGE_RESOLUTION|>--- conflicted
+++ resolved
@@ -73,11 +73,7 @@
     conf.setBoolean(DFSConfigKeys.DFS_PERMISSIONS_ENABLED_KEY, true);
     conf.set(FsPermission.UMASK_LABEL, "000");
     cluster = new MiniDFSCluster.Builder(conf).build();
-<<<<<<< HEAD
-    fc = FileContext.getFileContext(cluster.getURI());
-=======
     fc = FileContext.getFileContext(cluster.getURI(0));
->>>>>>> f529dfe7
   }
   
   @AfterClass
