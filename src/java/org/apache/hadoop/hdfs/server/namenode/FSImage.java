/**
 * Licensed to the Apache Software Foundation (ASF) under one
 * or more contributor license agreements.  See the NOTICE file
 * distributed with this work for additional information
 * regarding copyright ownership.  The ASF licenses this file
 * to you under the Apache License, Version 2.0 (the
 * "License"); you may not use this file except in compliance
 * with the License.  You may obtain a copy of the License at
 *
 *     http://www.apache.org/licenses/LICENSE-2.0
 *
 * Unless required by applicable law or agreed to in writing, software
 * distributed under the License is distributed on an "AS IS" BASIS,
 * WITHOUT WARRANTIES OR CONDITIONS OF ANY KIND, either express or implied.
 * See the License for the specific language governing permissions and
 * limitations under the License.
 */
package org.apache.hadoop.hdfs.server.namenode;

import java.io.Closeable;
import java.io.File;
import java.io.IOException;
import java.net.URI;
import java.text.SimpleDateFormat;
import java.util.ArrayList;
import java.util.Collection;
import java.util.Collections;
import java.util.Date;
import java.util.HashMap;
import java.util.HashSet;
import java.util.Iterator;
import java.util.List;
import java.util.Map;
import java.util.Set;

import org.apache.commons.logging.Log;
import org.apache.commons.logging.LogFactory;

import org.apache.hadoop.classification.InterfaceAudience;
import org.apache.hadoop.classification.InterfaceStability;
import org.apache.hadoop.conf.Configuration;
import org.apache.hadoop.hdfs.protocol.FSConstants;
import org.apache.hadoop.hdfs.server.common.InconsistentFSStateException;
import org.apache.hadoop.hdfs.server.common.Storage;
import org.apache.hadoop.hdfs.server.common.Storage.StorageDirectory;
import org.apache.hadoop.hdfs.server.common.Storage.StorageState;
import org.apache.hadoop.hdfs.server.common.StorageInfo;
import org.apache.hadoop.hdfs.server.common.Util;
import static org.apache.hadoop.hdfs.server.common.Util.now;
import org.apache.hadoop.hdfs.server.common.HdfsConstants.NamenodeRole;
import org.apache.hadoop.hdfs.server.common.HdfsConstants.StartupOption;
import org.apache.hadoop.hdfs.server.namenode.FSImageStorageInspector.LoadPlan;
import org.apache.hadoop.hdfs.server.namenode.NNStorage.NameNodeDirType;
import org.apache.hadoop.hdfs.server.namenode.NNStorage.NameNodeFile;
import org.apache.hadoop.hdfs.server.namenode.NNStorage.NNStorageListener;
import org.apache.hadoop.hdfs.server.protocol.CheckpointCommand;
import org.apache.hadoop.hdfs.server.protocol.NamenodeCommand;
import org.apache.hadoop.hdfs.server.protocol.NamenodeProtocol;
import org.apache.hadoop.hdfs.server.protocol.NamenodeRegistration;
import org.apache.hadoop.io.MD5Hash;
import org.apache.hadoop.hdfs.DFSConfigKeys;

/**
 * FSImage handles checkpointing and logging of the namespace edits.
 * 
 */
@InterfaceAudience.Private
@InterfaceStability.Evolving
public class FSImage implements NNStorageListener, Closeable {
  protected static final Log LOG = LogFactory.getLog(FSImage.class.getName());

  private static final SimpleDateFormat DATE_FORM =
      new SimpleDateFormat("yyyy-MM-dd HH:mm:ss");

  // checkpoint states
  enum CheckpointStates{START, ROLLED_EDITS, UPLOAD_START, UPLOAD_DONE; }

  protected FSNamesystem namesystem = null;
  protected FSEditLog editLog = null;
  private boolean isUpgradeFinalized = false;
  protected MD5Hash newImageDigest = null;

  protected NNStorage storage = null;

  /**
   * URIs for importing an image from a checkpoint. In the default case,
   * URIs will represent directories. 
   */
  private Collection<URI> checkpointDirs;
  private Collection<URI> checkpointEditsDirs;

  private Configuration conf;

  /**
   * Can fs-image be rolled?
   */
  volatile protected CheckpointStates ckptState = FSImage.CheckpointStates.START; 

  /**
   */
  FSImage() {
    this((FSNamesystem)null);
  }

  /**
   * Constructor
   * @param conf Configuration
   */
  FSImage(Configuration conf) throws IOException {
    this();
    this.conf = conf; // TODO we have too many constructors, this is a mess

    if(conf.getBoolean(DFSConfigKeys.DFS_NAMENODE_NAME_DIR_RESTORE_KEY, 
        DFSConfigKeys.DFS_NAMENODE_NAME_DIR_RESTORE_DEFAULT)) {
      NameNode.LOG.info("set FSImage.restoreFailedStorage");
      storage.setRestoreFailedStorage(true);
    }
    setCheckpointDirectories(FSImage.getCheckpointDirs(conf, null),
        FSImage.getCheckpointEditsDirs(conf, null));
  }

  private FSImage(FSNamesystem ns) {
    this.conf = new Configuration();
    
    storage = new NNStorage(conf);
    if (ns != null) {
      storage.setUpgradeManager(ns.upgradeManager);
    }
    storage.registerListener(this);

    this.editLog = new FSEditLog(storage);
    setFSNamesystem(ns);
  }

  /**
   * @throws IOException 
   */
  FSImage(Collection<URI> fsDirs, Collection<URI> fsEditsDirs) 
      throws IOException {
    this();
    storage.setStorageDirectories(fsDirs, fsEditsDirs);
  }

  public FSImage(StorageInfo storageInfo, String bpid) {
    storage = new NNStorage(storageInfo, bpid);
  }

  /**
   * Represents an Image (image and edit file).
   * @throws IOException 
   */
  FSImage(URI imageDir) throws IOException {
    this();
    ArrayList<URI> dirs = new ArrayList<URI>(1);
    ArrayList<URI> editsDirs = new ArrayList<URI>(1);
    dirs.add(imageDir);
    editsDirs.add(imageDir);
    storage.setStorageDirectories(dirs, editsDirs);
  }
  
  protected FSNamesystem getFSNamesystem() {
    return namesystem;
  }

  void setFSNamesystem(FSNamesystem ns) {
    namesystem = ns;
    if (ns != null) {
      storage.setUpgradeManager(ns.upgradeManager);
    }
  }
 
  void setCheckpointDirectories(Collection<URI> dirs,
                                Collection<URI> editsDirs) {
    checkpointDirs = dirs;
    checkpointEditsDirs = editsDirs;
  }
  
  /**
   * Analyze storage directories.
   * Recover from previous transitions if required. 
   * Perform fs state transition if necessary depending on the namespace info.
   * Read storage info. 
   * 
   * @param dataDirs
   * @param startOpt startup option
   * @throws IOException
   * @return true if the image needs to be saved or false otherwise
   */
  boolean recoverTransitionRead(Collection<URI> dataDirs,
                                Collection<URI> editsDirs,
                                StartupOption startOpt)
      throws IOException {
    assert startOpt != StartupOption.FORMAT : 
      "NameNode formatting should be performed before reading the image";
    
    // none of the data dirs exist
    if((dataDirs.size() == 0 || editsDirs.size() == 0) 
                             && startOpt != StartupOption.IMPORT)  
      throw new IOException(
          "All specified directories are not accessible or do not exist.");
    
    if(startOpt == StartupOption.IMPORT 
        && (checkpointDirs == null || checkpointDirs.isEmpty()))
      throw new IOException("Cannot import image from a checkpoint. "
                            + "\"dfs.namenode.checkpoint.dir\" is not set." );

    if(startOpt == StartupOption.IMPORT 
        && (checkpointEditsDirs == null || checkpointEditsDirs.isEmpty()))
      throw new IOException("Cannot import image from a checkpoint. "
                            + "\"dfs.namenode.checkpoint.dir\" is not set." );
    
    storage.setStorageDirectories(dataDirs, editsDirs);
    // 1. For each data directory calculate its state and 
    // check whether all is consistent before transitioning.
    Map<StorageDirectory, StorageState> dataDirStates = 
             new HashMap<StorageDirectory, StorageState>();

    boolean isFormatted = recoverStorageDirs(startOpt, dataDirStates);
    
    if (!isFormatted && startOpt != StartupOption.ROLLBACK 
                     && startOpt != StartupOption.IMPORT)
      throw new IOException("NameNode is not formatted.");

    if (storage.getLayoutVersion() < Storage.LAST_PRE_UPGRADE_LAYOUT_VERSION) {
      NNStorage.checkVersionUpgradable(storage.getLayoutVersion());
    }
    if (startOpt != StartupOption.UPGRADE
        && storage.getLayoutVersion() < Storage.LAST_PRE_UPGRADE_LAYOUT_VERSION
        && storage.getLayoutVersion() != FSConstants.LAYOUT_VERSION) {
      throw new IOException(
          "\nFile system image contains an old layout version " 
          + storage.getLayoutVersion() + ".\nAn upgrade to version "
          + FSConstants.LAYOUT_VERSION + " is required.\n"
          + "Please restart NameNode with -upgrade option.");
    }
    
    // Upgrade to federation requires -upgrade -clusterid <clusterID> option
    if (startOpt == StartupOption.UPGRADE
        && storage.getLayoutVersion() > Storage.LAST_PRE_FEDERATION_LAYOUT_VERSION) {
      if (startOpt.getClusterId() == null) {
        throw new IOException(
            "\nFile system image contains an old layout version "
                + storage.getLayoutVersion() + ".\nAn upgrade to version "
                + FSConstants.LAYOUT_VERSION
                + " is required.\nPlease restart NameNode with "
                + "-upgrade -clusterid <clusterID> option.");
      }
      storage.setClusterID(startOpt.getClusterId());
      
      // Create new block pool Id
      storage.setBlockPoolID(storage.newBlockPoolID());
    }
    
    // check whether distributed upgrade is reguired and/or should be continued
    storage.verifyDistributedUpgradeProgress(startOpt);

    // 2. Format unformatted dirs.
    storage.setCheckpointTime(0L);
    for (Iterator<StorageDirectory> it = storage.dirIterator(); it.hasNext();) {
      StorageDirectory sd = it.next();
      StorageState curState = dataDirStates.get(sd);
      switch(curState) {
      case NON_EXISTENT:
        throw new IOException(StorageState.NON_EXISTENT + 
                              " state cannot be here");
      case NOT_FORMATTED:
        LOG.info("Storage directory " + sd.getRoot() + " is not formatted.");
        LOG.info("Formatting ...");
        sd.clearDirectory(); // create empty currrent dir
        break;
      default:
        break;
      }
    }

    // 3. Do transitions
    switch(startOpt) {
    case UPGRADE:
      doUpgrade();
      return false; // upgrade saved image already
    case IMPORT:
      doImportCheckpoint();
      return false; // import checkpoint saved image already
    case ROLLBACK:
      doRollback();
      break;
    case REGULAR:
      // just load the image
    }
    
    boolean needToSave = loadFSImage();

    assert editLog != null : "editLog must be initialized";
    if(!editLog.isOpen())
      editLog.open();
    
    return needToSave;
  }

  /**
   * For each storage directory, performs recovery of incomplete transitions
   * (eg. upgrade, rollback, checkpoint) and inserts the directory's storage
   * state into the dataDirStates map.
   * @param dataDirStates output of storage directory states
   * @return true if there is at least one valid formatted storage directory
   */
  private boolean recoverStorageDirs(StartupOption startOpt,
      Map<StorageDirectory, StorageState> dataDirStates) throws IOException {
    boolean isFormatted = false;
    for (Iterator<StorageDirectory> it = 
                      storage.dirIterator(); it.hasNext();) {
      StorageDirectory sd = it.next();
      StorageState curState;
      try {
        curState = sd.analyzeStorage(startOpt);
        // sd is locked but not opened
        switch(curState) {
        case NON_EXISTENT:
          // name-node fails if any of the configured storage dirs are missing
          throw new InconsistentFSStateException(sd.getRoot(),
                      "storage directory does not exist or is not accessible.");
        case NOT_FORMATTED:
          break;
        case NORMAL:
          break;
        default:  // recovery is possible
          sd.doRecover(curState);      
        }
        if (curState != StorageState.NOT_FORMATTED 
            && startOpt != StartupOption.ROLLBACK) {
          sd.read(); // read and verify consistency with other directories
          isFormatted = true;
        }
        if (startOpt == StartupOption.IMPORT && isFormatted)
          // import of a checkpoint is allowed only into empty image directories
          throw new IOException("Cannot import image from a checkpoint. " 
              + " NameNode already contains an image in " + sd.getRoot());
      } catch (IOException ioe) {
        sd.unlock();
        throw ioe;
      }
      dataDirStates.put(sd,curState);
    }
    return isFormatted;
  }

  private void doUpgrade() throws IOException {
    if(storage.getDistributedUpgradeState()) {
      // only distributed upgrade need to continue
      // don't do version upgrade
      this.loadFSImage();
      storage.initializeDistributedUpgrade();
      return;
    }
    // Upgrade is allowed only if there are 
    // no previous fs states in any of the directories
    for (Iterator<StorageDirectory> it = storage.dirIterator(); it.hasNext();) {
      StorageDirectory sd = it.next();
      if (sd.getPreviousDir().exists())
        throw new InconsistentFSStateException(sd.getRoot(),
            "previous fs state should not exist during upgrade. "
            + "Finalize or rollback first.");
    }

    // load the latest image
    this.loadFSImage();

    // Do upgrade for each directory
    long oldCTime = storage.getCTime();
    storage.cTime = now();  // generate new cTime for the state
    int oldLV = storage.getLayoutVersion();
    storage.layoutVersion = FSConstants.LAYOUT_VERSION;
    storage.setCheckpointTime(now());
    for (Iterator<StorageDirectory> it = storage.dirIterator(); it.hasNext();) {
      StorageDirectory sd = it.next();
      LOG.info("Upgrading image directory " + sd.getRoot()
               + ".\n   old LV = " + oldLV
               + "; old CTime = " + oldCTime
               + ".\n   new LV = " + storage.getLayoutVersion()
               + "; new CTime = " + storage.getCTime());
      File curDir = sd.getCurrentDir();
      File prevDir = sd.getPreviousDir();
      File tmpDir = sd.getPreviousTmp();
      assert curDir.exists() : "Current directory must exist.";
      assert !prevDir.exists() : "prvious directory must not exist.";
      assert !tmpDir.exists() : "prvious.tmp directory must not exist.";
      assert !editLog.isOpen() : "Edits log must not be open.";
      // rename current to tmp
      NNStorage.rename(curDir, tmpDir);
      // save new image
      saveCurrent(sd);
      // rename tmp to previous
      NNStorage.rename(tmpDir, prevDir);
      isUpgradeFinalized = false;
      LOG.info("Upgrade of " + sd.getRoot() + " is complete.");
    }
    storage.initializeDistributedUpgrade();
    editLog.open();
  }

  private void doRollback() throws IOException {
    // Rollback is allowed only if there is 
    // a previous fs states in at least one of the storage directories.
    // Directories that don't have previous state do not rollback
    boolean canRollback = false;
    FSImage prevState = new FSImage(getFSNamesystem());
    prevState.getStorage().layoutVersion = FSConstants.LAYOUT_VERSION;
    for (Iterator<StorageDirectory> it = storage.dirIterator(); it.hasNext();) {
      StorageDirectory sd = it.next();
      File prevDir = sd.getPreviousDir();
      if (!prevDir.exists()) {  // use current directory then
        LOG.info("Storage directory " + sd.getRoot()
                 + " does not contain previous fs state.");
        sd.read(); // read and verify consistency with other directories
        continue;
      }
      StorageDirectory sdPrev 
        = prevState.getStorage().new StorageDirectory(sd.getRoot());

      // read and verify consistency of the prev dir
      sdPrev.read(sdPrev.getPreviousVersionFile());
      canRollback = true;
    }
    if (!canRollback)
      throw new IOException("Cannot rollback. None of the storage "
                            + "directories contain previous fs state.");

    // Now that we know all directories are going to be consistent
    // Do rollback for each directory containing previous state
    for (Iterator<StorageDirectory> it = storage.dirIterator(); it.hasNext();) {
      StorageDirectory sd = it.next();
      File prevDir = sd.getPreviousDir();
      if (!prevDir.exists())
        continue;

      LOG.info("Rolling back storage directory " + sd.getRoot()
               + ".\n   new LV = " + prevState.getStorage().getLayoutVersion()
               + "; new CTime = " + prevState.getStorage().getCTime());
      File tmpDir = sd.getRemovedTmp();
      assert !tmpDir.exists() : "removed.tmp directory must not exist.";
      // rename current to tmp
      File curDir = sd.getCurrentDir();
      assert curDir.exists() : "Current directory must exist.";
      NNStorage.rename(curDir, tmpDir);
      // rename previous to current
      NNStorage.rename(prevDir, curDir);

      // delete tmp dir
      NNStorage.deleteDir(tmpDir);
      LOG.info("Rollback of " + sd.getRoot()+ " is complete.");
    }
    isUpgradeFinalized = true;
    // check whether name-node can start in regular mode
    storage.verifyDistributedUpgradeProgress(StartupOption.REGULAR);
  }

  private void doFinalize(StorageDirectory sd) throws IOException {
    File prevDir = sd.getPreviousDir();
    if (!prevDir.exists()) { // already discarded
      LOG.info("Directory " + prevDir + " does not exist.");
      LOG.info("Finalize upgrade for " + sd.getRoot()+ " is not required.");
      return;
    }
    LOG.info("Finalizing upgrade for storage directory " 
             + sd.getRoot() + "."
             + (storage.getLayoutVersion()==0 ? "" :
                   "\n   cur LV = " + storage.getLayoutVersion()
                   + "; cur CTime = " + storage.getCTime()));
    assert sd.getCurrentDir().exists() : "Current directory must exist.";
    final File tmpDir = sd.getFinalizedTmp();
    // rename previous to tmp and remove
    NNStorage.rename(prevDir, tmpDir);
    NNStorage.deleteDir(tmpDir);
    isUpgradeFinalized = true;
    LOG.info("Finalize upgrade for " + sd.getRoot()+ " is complete.");
  }

  /**
   * Load image from a checkpoint directory and save it into the current one.
   * @throws IOException
   */
  void doImportCheckpoint() throws IOException {
    FSNamesystem fsNamesys = getFSNamesystem();
    FSImage ckptImage = new FSImage(fsNamesys);
    // replace real image with the checkpoint image
    FSImage realImage = fsNamesys.getFSImage();
    assert realImage == this;
    fsNamesys.dir.fsImage = ckptImage;
    // load from the checkpoint dirs
    try {
      ckptImage.recoverTransitionRead(checkpointDirs, checkpointEditsDirs,
                                              StartupOption.REGULAR);
    } finally {
      ckptImage.close();
    }
    // return back the real image
    realImage.getStorage().setStorageInfo(ckptImage.getStorage());
    storage.setCheckpointTime(ckptImage.getStorage().getCheckpointTime());
    fsNamesys.dir.fsImage = realImage;
    realImage.getStorage().setBlockPoolID(ckptImage.getBlockPoolID());
    // and save it but keep the same checkpointTime
    saveNamespace(false);
  }

  void finalizeUpgrade() throws IOException {
    for (Iterator<StorageDirectory> it = storage.dirIterator(); it.hasNext();) {
      StorageDirectory sd = it.next();
      doFinalize(sd);
    }
  }

  boolean isUpgradeFinalized() {
    return isUpgradeFinalized;
  }

  public FSEditLog getEditLog() {
    return editLog;
  }

  private FSImageStorageInspector inspectStorageDirs() throws IOException {
    int minLayoutVersion = Integer.MAX_VALUE; // the newest
    int maxLayoutVersion = Integer.MIN_VALUE; // the oldest
    
    // First determine what range of layout versions we're going to inspect
    for (Iterator<StorageDirectory> it = storage.dirIterator();
         it.hasNext();) {
      StorageDirectory sd = it.next();
      if (!sd.getVersionFile().exists()) {
        LOG.info("Storage directory " + sd + " contains no VERSION file. Skipping...");
        continue;
      }
      sd.read(); // sets layoutVersion
      minLayoutVersion = Math.min(minLayoutVersion, storage.getLayoutVersion());
      maxLayoutVersion = Math.max(maxLayoutVersion, storage.getLayoutVersion());
    }
    
    if (minLayoutVersion > maxLayoutVersion) {
      throw new IOException("No storage directories contained VERSION information");
    }
    assert minLayoutVersion <= maxLayoutVersion;
    
    // If we have any storage directories with the new layout version
    // (ie edits_<txnid>) then use the new inspector, which will ignore
    // the old format dirs.
    FSImageStorageInspector inspector;
    if (minLayoutVersion <= FSConstants.FIRST_TXNID_BASED_LAYOUT_VERSION) {
      inspector = new FSImageTransactionalStorageInspector();
      if (maxLayoutVersion > FSConstants.FIRST_TXNID_BASED_LAYOUT_VERSION) {
        LOG.warn("Ignoring one or more storage directories with old layouts");
      }
    } else {
      inspector = new FSImageOldStorageInspector();
    }

    // Process each of the storage directories to find the pair of
    // newest image file and edit file
    for (Iterator<StorageDirectory> it = storage.dirIterator(); it.hasNext();) {
      StorageDirectory sd = it.next();
      inspector.inspectDirectory(sd);
    }

    return inspector;
  }

  /**
   * Choose latest image from one of the directories,
   * load it and merge with the edits from that directory.
   * 
   * Saving and loading fsimage should never trigger symlink resolution. 
   * The paths that are persisted do not have *intermediate* symlinks 
   * because intermediate symlinks are resolved at the time files, 
   * directories, and symlinks are created. All paths accessed while 
   * loading or saving fsimage should therefore only see symlinks as 
   * the final path component, and the functions called below do not
   * resolve symlinks that are the final path component.
   *
   * @return whether the image should be saved
   * @throws IOException
   */
  boolean loadFSImage() throws IOException {
    FSImageStorageInspector inspector = inspectStorageDirs();
    
    isUpgradeFinalized = inspector.isUpgradeFinalized();
    
    boolean needToSave = inspector.needToSave();
    
    // Plan our load. This will throw if it's impossible to load from the
    // data that's available.
    LoadPlan loadPlan = inspector.createLoadPlan();    
    LOG.debug("Planning to load image using following plan:\n" + loadPlan);

    
    // Recover from previous interrupted checkpoint, if any
    needToSave |= loadPlan.doRecovery();

    //
    // Load in bits
    //
    StorageDirectory sdForProperties =
      loadPlan.getStorageDirectoryForProperties();
    // TODO need to discuss what the correct logic is for determing which
    // storage directory to read properties from
    sdForProperties.read();

    loadFSImage(loadPlan.getImageFile());
    needToSave |= loadEdits(loadPlan.getEditsFiles());

    /* TODO(todd) Need to discuss whether we should force a re-save
     * of the image if one of the edits or images has an old format
     * version. We used to do:
     *
     * needToSave |= (editsVersion != FSConstants.LAYOUT_VERSION 
                    || imageVersion != FSConstants.LAYOUT_VERSION); */
    return needToSave;
  }

  /**
   * Load the specified list of edit files into the image.
   * @return true if the image should be re-saved
   */
  protected boolean loadEdits(List<File> editLogs) throws IOException {
    FSEditLogLoader loader = new FSEditLogLoader(namesystem);
    long startingTxId = storage.getCheckpointTxId() + 1;
    int numLoaded = 0;
    // Load latest edits
    for (File edits : editLogs) {
      EditLogFileInputStream editIn = new EditLogFileInputStream(edits);
      numLoaded += loader.loadFSEdits(editIn, startingTxId);
      startingTxId += numLoaded;
      editIn.close();
    }

    // update the counts
    getFSNamesystem().dir.updateCountForINodeWithQuota();    
    
    // update the txid for the edit log
    editLog.setNextTxId(storage.getCheckpointTxId() + numLoaded + 1);

    // If we loaded any edits, need to save.
    return numLoaded > 0;
  }


  /**
   * Load in the filesystem image from file. It's a big list of
   * filenames and blocks.  Return whether we should
   * "re-save" and consolidate the edit-logs
   */
  void loadFSImage(File curFile) throws IOException {
    FSImageFormat.Loader loader = new FSImageFormat.Loader(
        conf, getFSNamesystem());
    loader.load(curFile);
<<<<<<< HEAD
=======
    namesystem.setBlockPoolId(this.getBlockPoolID());
>>>>>>> bd84c772

    // Check that the image digest we loaded matches up with what
    // we expected
    MD5Hash readImageMd5 = loader.getLoadedImageMd5();
    if (storage.getImageDigest() == null) {
      storage.setImageDigest(readImageMd5); // set this fsimage's checksum
    } else if (!storage.getImageDigest().equals(readImageMd5)) {
      throw new IOException("Image file " + curFile +
          " is corrupt with MD5 checksum of " + readImageMd5 +
          " but expecting " + storage.getImageDigest());
    }
    storage.setCheckpointTxId(loader.getLoadedImageTxId());
  }


  /**
   * Save the contents of the FS image to the file.
   */
  void saveFSImage(File newFile) throws IOException {
    FSImageFormat.Saver saver = new FSImageFormat.Saver();
    FSImageCompression compression = FSImageCompression.createCompression(conf);
    saver.save(newFile, getFSNamesystem(), compression);
    storage.setImageDigest(saver.getSavedDigest());
    storage.setCheckpointTxId(editLog.getLastWrittenTxId());
  }

  /**
   * FSImageSaver is being run in a separate thread when saving
   * FSImage. There is one thread per each copy of the image.
   *
   * FSImageSaver assumes that it was launched from a thread that holds
   * FSNamesystem lock and waits for the execution of FSImageSaver thread
   * to finish.
   * This way we are guraranteed that the namespace is not being updated
   * while multiple instances of FSImageSaver are traversing it
   * and writing it out.
   */
  private class FSImageSaver implements Runnable {
    private StorageDirectory sd;
    private List<StorageDirectory> errorSDs;
    
    FSImageSaver(StorageDirectory sd, List<StorageDirectory> errorSDs) {
      this.sd = sd;
      this.errorSDs = errorSDs;
    }
    
    public void run() {
      try {
        saveCurrent(sd);
      } catch (Throwable t) {
        LOG.error("Unable to save image for " + sd.getRoot(), t);
        errorSDs.add(sd);
      }
    }
    
    public String toString() {
      return "FSImageSaver for " + sd.getRoot() +
             " of type " + sd.getStorageDirType();
    }
  }
  
  private void waitForThreads(List<Thread> threads) {
    for (Thread thread : threads) {
      while (thread.isAlive()) {
        try {
          thread.join();
        } catch (InterruptedException iex) {
          LOG.error("Caught exception while waiting for thread " +
                    thread.getName() + " to finish. Retrying join");
        }        
      }
    }
  }
  /**
   * Save the contents of the FS image and create empty edits.
   * 
   * In order to minimize the recovery effort in case of failure during
   * saveNamespace the algorithm reduces discrepancy between directory states
   * by performing updates in the following order:
   * <ol>
   * <li> rename current to lastcheckpoint.tmp for all of them,</li>
   * <li> save image and recreate edits for all of them,</li>
   * <li> rename lastcheckpoint.tmp to previous.checkpoint.</li>
   * </ol>
   * On stage (2) we first save all images, then recreate edits.
   * Otherwise the name-node may purge all edits and fail,
   * in which case the journal will be lost.
   */
  void saveNamespace(boolean renewCheckpointTime) throws IOException {
 
    // try to restore all failed edit logs here
    assert editLog != null : "editLog must be initialized";
    storage.attemptRestoreRemovedStorage();

    editLog.close();
    if(renewCheckpointTime)
      storage.setCheckpointTime(now());
    List<StorageDirectory> errorSDs =
      Collections.synchronizedList(new ArrayList<StorageDirectory>());

    // mv current -> lastcheckpoint.tmp
    for (Iterator<StorageDirectory> it = storage.dirIterator(); it.hasNext();) {
      StorageDirectory sd = it.next();
      try {
        storage.moveCurrent(sd);
      } catch(IOException ie) {
        LOG.error("Unable to move current for " + sd.getRoot(), ie);
        errorSDs.add(sd);
      }
    }

    List<Thread> saveThreads = new ArrayList<Thread>();
    // save images into current
    for (Iterator<StorageDirectory> it
           = storage.dirIterator(NameNodeDirType.IMAGE); it.hasNext();) {
      StorageDirectory sd = it.next();
      FSImageSaver saver = new FSImageSaver(sd, errorSDs);
      Thread saveThread = new Thread(saver, saver.toString());
      saveThreads.add(saveThread);
      saveThread.start();
    }
    waitForThreads(saveThreads);
    saveThreads.clear();

    // -NOTE-
    // If NN has image-only and edits-only storage directories and fails here
    // the image will have the latest namespace state.
    // During startup the image-only directories will recover by discarding
    // lastcheckpoint.tmp, while
    // the edits-only directories will recover by falling back
    // to the old state contained in their lastcheckpoint.tmp.
    // The edits directories should be discarded during startup because their
    // checkpointTime is older than that of image directories.
    // recreate edits in current
    for (Iterator<StorageDirectory> it
           = storage.dirIterator(NameNodeDirType.EDITS); it.hasNext();) {
      StorageDirectory sd = it.next();
      // if this directory already stores the image and edits, then it was
      // already processed in the earlier loop.
      if (sd.getStorageDirType() == NameNodeDirType.IMAGE_AND_EDITS) {
        continue;
      }

      FSImageSaver saver = new FSImageSaver(sd, errorSDs);
      Thread saveThread = new Thread(saver, saver.toString());
      saveThreads.add(saveThread);
      saveThread.start();
    }
    waitForThreads(saveThreads);

    // mv lastcheckpoint.tmp -> previous.checkpoint
    for (Iterator<StorageDirectory> it = storage.dirIterator(); it.hasNext();) {
      StorageDirectory sd = it.next();
      try {
        storage.moveLastCheckpoint(sd);
      } catch(IOException ie) {
        LOG.error("Unable to move last checkpoint for " + sd.getRoot(), ie);
        errorSDs.add(sd);
      }
    }
    storage.reportErrorsOnDirectories(errorSDs);
    if(!editLog.isOpen()) editLog.open();
    ckptState = CheckpointStates.UPLOAD_DONE;
  }

  /**
   * Save current image and empty journal into {@code current} directory.
   */
  protected void saveCurrent(StorageDirectory sd) throws IOException {
    File curDir = sd.getCurrentDir();
    NameNodeDirType dirType = (NameNodeDirType)sd.getStorageDirType();
    // save new image or new edits
    if (!curDir.exists() && !curDir.mkdir())
      throw new IOException("Cannot create directory " + curDir);
    if (dirType.isOfType(NameNodeDirType.IMAGE))
      saveFSImage(NNStorage.getStorageFile(sd, NameNodeFile.IMAGE));
    if (dirType.isOfType(NameNodeDirType.EDITS))
      editLog.createEditLogFile(NNStorage.getStorageFile(sd,
                                                         NameNodeFile.EDITS));
    // write version and time files
    sd.write();
  }


  /**
   * Moves fsimage.ckpt to fsImage and edits.new to edits
   * Reopens the new edits file.
   */
  void rollFSImage(CheckpointSignature sig, 
      boolean renewCheckpointTime) throws IOException {
    sig.validateStorageInfo(this);
    rollFSImage(true);
  }

  private void rollFSImage(boolean renewCheckpointTime)
  throws IOException {
    if (ckptState != CheckpointStates.UPLOAD_DONE
      && !(ckptState == CheckpointStates.ROLLED_EDITS
      && storage.getNumStorageDirs(NameNodeDirType.IMAGE) == 0)) {
      throw new IOException("Cannot roll fsImage before rolling edits log.");
    }

    for (Iterator<StorageDirectory> it 
           = storage.dirIterator(NameNodeDirType.IMAGE); it.hasNext();) {
      StorageDirectory sd = it.next();
      File ckpt = NNStorage.getStorageFile(sd, NameNodeFile.IMAGE_NEW);
      if (!ckpt.exists()) {
        throw new IOException("Checkpoint file " + ckpt +
                              " does not exist");
      }
    }
    editLog.purgeEditLog(); // renamed edits.new to edits
    if(LOG.isDebugEnabled()) {
      LOG.debug("rollFSImage after purgeEditLog: storageList=" 
                + storage.listStorageDirectories());
    }
    //
    // Renames new image
    //
    renameCheckpoint();
    resetVersion(renewCheckpointTime, newImageDigest);
  }

  /**
   * Renames new image
   */
  void renameCheckpoint() throws IOException {
    ArrayList<StorageDirectory> al = null;
    for (Iterator<StorageDirectory> it 
           = storage.dirIterator(NameNodeDirType.IMAGE); it.hasNext();) {
      StorageDirectory sd = it.next();
      File ckpt = NNStorage.getStorageFile(sd, NameNodeFile.IMAGE_NEW);
      File curFile = NNStorage.getStorageFile(sd, NameNodeFile.IMAGE);
      // renameTo fails on Windows if the destination file 
      // already exists.
      if(LOG.isDebugEnabled()) {
        LOG.debug("renaming  " + ckpt.getAbsolutePath() 
                  + " to " + curFile.getAbsolutePath());
      }
      if (!ckpt.renameTo(curFile)) {
        if (!curFile.delete() || !ckpt.renameTo(curFile)) {
          LOG.warn("renaming  " + ckpt.getAbsolutePath() + " to "  + 
              curFile.getAbsolutePath() + " FAILED");

          if(al == null) al = new ArrayList<StorageDirectory> (1);
          al.add(sd);
        }
      }
    }
    if(al != null) storage.reportErrorsOnDirectories(al);
  }

  /**
   * Updates version and fstime files in all directories (fsimage and edits).
   */
  void resetVersion(boolean renewCheckpointTime, MD5Hash newImageDigest) 
      throws IOException {
    storage.layoutVersion = FSConstants.LAYOUT_VERSION;
    if(renewCheckpointTime)
      storage.setCheckpointTime(now());
    storage.setImageDigest(newImageDigest);
    
    ArrayList<StorageDirectory> al = null;
    for (Iterator<StorageDirectory> it = storage.dirIterator(); it.hasNext();) {
      StorageDirectory sd = it.next();
      // delete old edits if sd is the image only the directory
      if (!sd.getStorageDirType().isOfType(NameNodeDirType.EDITS)) {
        File editsFile = NNStorage.getStorageFile(sd, NameNodeFile.EDITS);
        if(editsFile.exists() && !editsFile.delete())
          throw new IOException("Cannot delete edits file " 
                                + editsFile.getCanonicalPath());
      }
      // delete old fsimage if sd is the edits only the directory
      if (!sd.getStorageDirType().isOfType(NameNodeDirType.IMAGE)) {
        File imageFile = NNStorage.getStorageFile(sd, NameNodeFile.IMAGE);
        if(imageFile.exists() && !imageFile.delete())
          throw new IOException("Cannot delete image file " 
                                + imageFile.getCanonicalPath());
      }
      try {
        sd.write();
      } catch (IOException e) {
        LOG.error("Cannot write file " + sd.getRoot(), e);
        
        if(al == null) al = new ArrayList<StorageDirectory> (1);
        al.add(sd);       
      }
    }
    if(al != null) storage.reportErrorsOnDirectories(al);
    ckptState = FSImage.CheckpointStates.START;
  }

  CheckpointSignature rollEditLog() throws IOException {
    getEditLog().rollEditLog();
    ckptState = CheckpointStates.ROLLED_EDITS;
    // If checkpoint fails this should be the most recent image, therefore
    storage.incrementCheckpointTime();
    return new CheckpointSignature(this);
  }

  /**
   * This is called just before a new checkpoint is uploaded to the
   * namenode.
   */
  void validateCheckpointUpload(CheckpointSignature sig) throws IOException {
    if (ckptState != CheckpointStates.ROLLED_EDITS) {
      throw new IOException("Namenode is not expecting an new image " +
                             ckptState);
    } 
    // verify token
    long modtime = getEditLog().getFsEditTime();
    if (sig.editsTime != modtime) {
      throw new IOException("Namenode has an edit log with timestamp of " +
                            DATE_FORM.format(new Date(modtime)) +
                            " but new checkpoint was created using editlog " +
                            " with timestamp " + 
                            DATE_FORM.format(new Date(sig.editsTime)) + 
                            ". Checkpoint Aborted.");
    }
    sig.validateStorageInfo(this);
    ckptState = FSImage.CheckpointStates.UPLOAD_START;
  }

  /**
   * Start checkpoint.
   * <p>
   * If backup storage contains image that is newer than or incompatible with 
   * what the active name-node has, then the backup node should shutdown.<br>
   * If the backup image is older than the active one then it should 
   * be discarded and downloaded from the active node.<br>
   * If the images are the same then the backup image will be used as current.
   * 
   * @param bnReg the backup node registration.
   * @param nnReg this (active) name-node registration.
   * @return {@link NamenodeCommand} if backup node should shutdown or
   * {@link CheckpointCommand} prescribing what backup node should 
   *         do with its image.
   * @throws IOException
   */
  NamenodeCommand startCheckpoint(NamenodeRegistration bnReg, // backup node
                                  NamenodeRegistration nnReg) // active name-node
  throws IOException {
    String msg = null;
    // Verify that checkpoint is allowed
    if(bnReg.getNamespaceID() != storage.getNamespaceID())
      msg = "Name node " + bnReg.getAddress()
            + " has incompatible namespace id: " + bnReg.getNamespaceID()
            + " expected: " + storage.getNamespaceID();
    else if(bnReg.isRole(NamenodeRole.ACTIVE))
      msg = "Name node " + bnReg.getAddress()
            + " role " + bnReg.getRole() + ": checkpoint is not allowed.";
    else if(bnReg.getLayoutVersion() < storage.getLayoutVersion()
        || (bnReg.getLayoutVersion() == storage.getLayoutVersion()
            && bnReg.getCTime() > storage.getCTime())
        || (bnReg.getLayoutVersion() == storage.getLayoutVersion()
            && bnReg.getCTime() == storage.getCTime()
            && bnReg.getCheckpointTime() > storage.getCheckpointTime()))
      // remote node has newer image age
      msg = "Name node " + bnReg.getAddress()
            + " has newer image layout version: LV = " +bnReg.getLayoutVersion()
            + " cTime = " + bnReg.getCTime()
            + " checkpointTime = " + bnReg.getCheckpointTime()
            + ". Current version: LV = " + storage.getLayoutVersion()
            + " cTime = " + storage.getCTime()
            + " checkpointTime = " + storage.getCheckpointTime();
    if(msg != null) {
      LOG.error(msg);
      return new NamenodeCommand(NamenodeProtocol.ACT_SHUTDOWN);
    }
    boolean isImgObsolete = true;
    if(bnReg.getLayoutVersion() == storage.getLayoutVersion()
        && bnReg.getCTime() == storage.getCTime()
        && bnReg.getCheckpointTime() == storage.getCheckpointTime())
      isImgObsolete = false;
    boolean needToReturnImg = true;
    if(storage.getNumStorageDirs(NameNodeDirType.IMAGE) == 0)
      // do not return image if there are no image directories
      needToReturnImg = false;
    CheckpointSignature sig = rollEditLog();
    getEditLog().logJSpoolStart(bnReg, nnReg);
    return new CheckpointCommand(sig, isImgObsolete, needToReturnImg);
  }

  /**
   * End checkpoint.
   * <p>
   * Rename uploaded checkpoint to the new image;
   * purge old edits file;
   * rename edits.new to edits;
   * redirect edit log streams to the new edits;
   * update checkpoint time if the remote node is a checkpoint only node.
   * 
   * @param sig
   * @param remoteNNRole
   * @throws IOException
   */
  void endCheckpoint(CheckpointSignature sig,
                     NamenodeRole remoteNNRole) throws IOException {
    sig.validateStorageInfo(this);
    // Renew checkpoint time for the active if the other is a checkpoint-node.
    // The checkpoint-node should have older image for the next checkpoint 
    // to take effect.
    // The backup-node always has up-to-date image and will have the same
    // checkpoint time as the active node.
    boolean renewCheckpointTime = remoteNNRole.equals(NamenodeRole.CHECKPOINT);
    rollFSImage(sig, renewCheckpointTime);
  }

  CheckpointStates getCheckpointState() {
    return ckptState;
  }

  void setCheckpointState(CheckpointStates cs) {
    ckptState = cs;
  }

  /**
   * This is called when a checkpoint upload finishes successfully.
   */
  synchronized void checkpointUploadDone() {
    ckptState = CheckpointStates.UPLOAD_DONE;
  }

  synchronized public void close() throws IOException {
    getEditLog().close();
    storage.close();
  }


  /**
   * Retrieve checkpoint dirs from configuration.
   *
   * @param conf the Configuration
   * @param defaultValue a default value for the attribute, if null
   * @return a Collection of URIs representing the values in 
   * dfs.namenode.checkpoint.dir configuration property
   */
  static Collection<URI> getCheckpointDirs(Configuration conf,
      String defaultValue) {
    Collection<String> dirNames = conf.getStringCollection(DFSConfigKeys.DFS_NAMENODE_CHECKPOINT_DIR_KEY);
    if (dirNames.size() == 0 && defaultValue != null) {
      dirNames.add(defaultValue);
    }
    return Util.stringCollectionAsURIs(dirNames);
  }

  static Collection<URI> getCheckpointEditsDirs(Configuration conf,
      String defaultName) {
    Collection<String> dirNames = 
      conf.getStringCollection(DFSConfigKeys.DFS_NAMENODE_CHECKPOINT_EDITS_DIR_KEY);
    if (dirNames.size() == 0 && defaultName != null) {
      dirNames.add(defaultName);
    }
    return Util.stringCollectionAsURIs(dirNames);
  }

  public NNStorage getStorage() {
    return storage;
  }

  @Override // NNStorageListener
  public void errorOccurred(StorageDirectory sd) throws IOException {
    // do nothing,
  }

  @Override // NNStorageListener
  public void formatOccurred(StorageDirectory sd) throws IOException {
    if (sd.getStorageDirType().isOfType(NameNodeDirType.IMAGE)) {
      sd.lock();
      try {
        saveCurrent(sd);
      } finally {
        sd.unlock();
      }
      LOG.info("Storage directory " + sd.getRoot()
               + " has been successfully formatted.");
    }
  };

  @Override // NNStorageListener
  public void directoryAvailable(StorageDirectory sd) throws IOException {
    // do nothing
  }

  public int getLayoutVersion() {
    return storage.getLayoutVersion();
  }
  
  public int getNamespaceID() {
    return storage.getNamespaceID();
  }
  
  public String getClusterID() {
    return storage.getClusterID();
  }
  
  public String getBlockPoolID() {
    return storage.getBlockPoolID();
  }
}<|MERGE_RESOLUTION|>--- conflicted
+++ resolved
@@ -650,10 +650,7 @@
     FSImageFormat.Loader loader = new FSImageFormat.Loader(
         conf, getFSNamesystem());
     loader.load(curFile);
-<<<<<<< HEAD
-=======
     namesystem.setBlockPoolId(this.getBlockPoolID());
->>>>>>> bd84c772
 
     // Check that the image digest we loaded matches up with what
     // we expected
