/**
 * Licensed to the Apache Software Foundation (ASF) under one
 * or more contributor license agreements.  See the NOTICE file
 * distributed with this work for additional information
 * regarding copyright ownership.  The ASF licenses this file
 * to you under the Apache License, Version 2.0 (the
 * "License"); you may not use this file except in compliance
 * with the License.  You may obtain a copy of the License at
 *
 *     http://www.apache.org/licenses/LICENSE-2.0
 *
 * Unless required by applicable law or agreed to in writing, software
 * distributed under the License is distributed on an "AS IS" BASIS,
 * WITHOUT WARRANTIES OR CONDITIONS OF ANY KIND, either express or implied.
 * See the License for the specific language governing permissions and
 * limitations under the License.
 */
package org.apache.hadoop.hdfs.server.namenode;

import java.io.IOException;
import java.io.OutputStream;
import java.io.PrintWriter;
import java.net.InetSocketAddress;
import java.security.PrivilegedExceptionAction;
import java.util.Enumeration;
import java.util.List;
import javax.servlet.ServletException;
import javax.servlet.http.HttpServletRequest;
import javax.servlet.http.HttpServletResponse;
import org.apache.hadoop.conf.Configuration;
import org.apache.hadoop.fs.FSInputStream;
import org.apache.hadoop.hdfs.DFSClient;
import org.apache.hadoop.hdfs.server.common.JspHelper;
import org.apache.hadoop.hdfs.HdfsConfiguration;
import org.apache.hadoop.hdfs.server.datanode.DataNode;
import org.apache.hadoop.security.UserGroupInformation;
import org.mortbay.jetty.InclusiveByteRange;

public class StreamFile extends DfsServlet {
  /** for java.io.Serializable */
  private static final long serialVersionUID = 1L;

  static InetSocketAddress nameNodeAddr;
  static DataNode datanode = null;
<<<<<<< HEAD
  private static final Configuration masterConf = new HdfsConfiguration();
=======
>>>>>>> 8d93e39e
  static {
    if ((datanode = DataNode.getDataNode()) != null) {
      nameNodeAddr = datanode.getNameNodeAddr();
    }
  }
  
  /** getting a client for connecting to dfs */
  protected DFSClient getDFSClient(HttpServletRequest request)
<<<<<<< HEAD
      throws IOException {
    Configuration conf = new HdfsConfiguration(masterConf);
    UnixUserGroupInformation.saveToConf(conf,
        UnixUserGroupInformation.UGI_PROPERTY_NAME, getUGI(request));
    return new DFSClient(nameNodeAddr, conf);
=======
      throws IOException, InterruptedException {
    final Configuration conf =
      (Configuration) getServletContext().getAttribute("name.conf");
    
    UserGroupInformation ugi = getUGI(request, conf);
    DFSClient client = ugi.doAs(new PrivilegedExceptionAction<DFSClient>() {
      @Override
      public DFSClient run() throws IOException {
        return new DFSClient(nameNodeAddr, conf);
      }
    });
    
    return client;
>>>>>>> 8d93e39e
  }
  
  public void doGet(HttpServletRequest request, HttpServletResponse response)
    throws ServletException, IOException {
    final String filename = JspHelper.validatePath(
        request.getParameter("filename"));
    if (filename == null) {
      response.setContentType("text/plain");
      PrintWriter out = response.getWriter();
      out.print("Invalid input");
      return;
    }
    
    Enumeration reqRanges = request.getHeaders("Range");
    if (reqRanges != null && !reqRanges.hasMoreElements())
      reqRanges = null;

    DFSClient dfs;
    try {
      dfs = getDFSClient(request);
    } catch (InterruptedException e) {
      response.sendError(400, e.getMessage());
      return;
    }
    
    long fileLen = dfs.getFileInfo(filename).getLen();
    FSInputStream in = dfs.open(filename);
    OutputStream os = response.getOutputStream();

    try {
      if (reqRanges != null) {
        List ranges = InclusiveByteRange.satisfiableRanges(reqRanges,
                                                           fileLen);
        StreamFile.sendPartialData(in, os, response, fileLen, ranges);
      } else {
        // No ranges, so send entire file
        response.setHeader("Content-Disposition", "attachment; filename=\"" + 
                           filename + "\"");
        response.setContentType("application/octet-stream");
        StreamFile.writeTo(in, os, 0L, fileLen);
      }
    } finally {
      in.close();
      os.close();
      dfs.close();
    }      
  }
  
  static void sendPartialData(FSInputStream in,
                              OutputStream os,
                              HttpServletResponse response,
                              long contentLength,
                              List ranges)
  throws IOException {

    if (ranges == null || ranges.size() != 1) {
      //  if there are no satisfiable ranges, or if multiple ranges are
      // requested (we don't support multiple range requests), send 416 response
      response.setContentLength(0);
      int status = HttpServletResponse.SC_REQUESTED_RANGE_NOT_SATISFIABLE;
      response.setStatus(status);
      response.setHeader("Content-Range", 
                InclusiveByteRange.to416HeaderRangeString(contentLength));
    } else {
      //  if there is only a single valid range (must be satisfiable 
      //  since were here now), send that range with a 206 response
      InclusiveByteRange singleSatisfiableRange =
        (InclusiveByteRange)ranges.get(0);
      long singleLength = singleSatisfiableRange.getSize(contentLength);
      response.setStatus(HttpServletResponse.SC_PARTIAL_CONTENT);
      response.setHeader("Content-Range", 
        singleSatisfiableRange.toHeaderRangeString(contentLength));
      System.out.println("first: "+singleSatisfiableRange.getFirst(contentLength));
      System.out.println("singleLength: "+singleLength);
      
      StreamFile.writeTo(in,
                         os,
                         singleSatisfiableRange.getFirst(contentLength),
                         singleLength);
    }
  }
  
  static void writeTo(FSInputStream in,
                      OutputStream os,
                      long start,
                      long count) 
  throws IOException {
    byte buf[] = new byte[4096];
    long bytesRemaining = count;
    int bytesRead;
    int bytesToRead;

    in.seek(start);

    while (true) {
      // number of bytes to read this iteration
      bytesToRead = (int)(bytesRemaining<buf.length ? 
                                                      bytesRemaining:
                                                      buf.length);
      
      // number of bytes actually read this iteration
      bytesRead = in.read(buf, 0, bytesToRead);

      // if we can't read anymore, break
      if (bytesRead == -1) {
        break;
      } 
      
      os.write(buf, 0, bytesRead);

      bytesRemaining -= bytesRead;

      // if we don't need to read anymore, break
      if (bytesRemaining <= 0) {
        break;
      }

    } 
  }
}<|MERGE_RESOLUTION|>--- conflicted
+++ resolved
@@ -42,10 +42,6 @@
 
   static InetSocketAddress nameNodeAddr;
   static DataNode datanode = null;
-<<<<<<< HEAD
-  private static final Configuration masterConf = new HdfsConfiguration();
-=======
->>>>>>> 8d93e39e
   static {
     if ((datanode = DataNode.getDataNode()) != null) {
       nameNodeAddr = datanode.getNameNodeAddr();
@@ -54,13 +50,6 @@
   
   /** getting a client for connecting to dfs */
   protected DFSClient getDFSClient(HttpServletRequest request)
-<<<<<<< HEAD
-      throws IOException {
-    Configuration conf = new HdfsConfiguration(masterConf);
-    UnixUserGroupInformation.saveToConf(conf,
-        UnixUserGroupInformation.UGI_PROPERTY_NAME, getUGI(request));
-    return new DFSClient(nameNodeAddr, conf);
-=======
       throws IOException, InterruptedException {
     final Configuration conf =
       (Configuration) getServletContext().getAttribute("name.conf");
@@ -74,7 +63,6 @@
     });
     
     return client;
->>>>>>> 8d93e39e
   }
   
   public void doGet(HttpServletRequest request, HttpServletResponse response)
