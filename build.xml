--- conflicted
+++ resolved
@@ -28,11 +28,7 @@
  
   <property name="Name" value="Hadoop-Hdfs"/>
   <property name="name" value="hadoop-hdfs"/>
-<<<<<<< HEAD
-  <property name="version" value="0.21.0-SNAPSHOT"/>
-=======
   <property name="version" value="0.22.0-SNAPSHOT"/>
->>>>>>> 8d93e39e
   <property name="final.name" value="${name}-${version}"/>
   <property name="test.hdfs.final.name" value="${name}-test-${version}"/>
   <property name="ant.final.name" value="${name}-ant-${version}"/>
@@ -168,11 +164,8 @@
   <property name="ivy.publish.pattern" value="hadoop-hdfs-[revision].[ext]"/>
   <property name="hadoop-hdfs.jar" location="${build.dir}/${final.name}.jar" />
   <property name="hadoop-hdfs-test.jar" location="${build.dir}/${test.hdfs.final.name}.jar" />
-<<<<<<< HEAD
-=======
   <property name="hadoop-hdfs-sources.jar" location="${build.dir}/${final.name}-sources.jar" />
   <property name="hadoop-hdfs-test-sources.jar" location="${build.dir}/${test.hdfs.final.name}-sources.jar" />
->>>>>>> 8d93e39e
   <property name="hadoop-hdfs-fi.jar" location="${build.dir}/${final.name}-fi.jar" />
 
   <!-- jdiff.home property set -->
@@ -318,134 +311,6 @@
       <classpath refid="classpath"/>
     </javac>   
 
-<<<<<<< HEAD
-    <copy todir="${build.classes}">
-     <fileset dir="${java.src.dir}" includes="**/*.properties"/>
-     <fileset dir="${java.src.dir}" includes="hdfs-default.xml"/>
-    </copy>
-  </target>
-
-  <!--All Fault Injection (FI) related targets are located in this session -->
-  
-  <!-- Weaving aspects in place
-  	Later on one can run 'ant jar-fault-inject' to create
-  	Hadoop jar file with instrumented classes
-  -->
-  <property name="compile-inject.output" value="${build-fi.dir}/compile-fi.log"/>
-  <target name="compile-fault-inject" depends="compile-core, compile-hdfs-test">
-    <!-- AspectJ task definition -->
-    <taskdef
-        resource="org/aspectj/tools/ant/taskdefs/aspectjTaskdefs.properties">
-      <classpath>
-        <pathelement location="${common.ivy.lib.dir}/aspectjtools-1.6.5.jar"/>
-      </classpath>
-    </taskdef>
-    <echo message="Start weaving aspects in place"/>
-    <iajc
-      encoding="${build.encoding}" 
-      srcdir="${java.src.dir};${build.src};${test.src.dir}/aop" 
-      includes="org/apache/hadoop/**/*.java, org/apache/hadoop/**/*.aj"
-      destDir="${build.classes}"
-      debug="${javac.debug}"
-      target="${javac.version}"
-      source="${javac.version}"
-      deprecation="${javac.deprecation}">
-      <classpath refid="test.classpath"/>
-    </iajc>
-    <loadfile property="injection.failure" srcfile="${compile-inject.output}">
-      <filterchain>
-        <linecontainsregexp>
-          <regexp pattern='iajc.*warning'/>
-        </linecontainsregexp>
-      </filterchain>
-    </loadfile>
-    <fail if="injection.failure">
-      Broken binding of advises: ${line.separator}${injection.failure}
-    </fail>
-    <echo message="Weaving of aspects is finished"/>
-  </target>
-
-  <target name="injectfaults"
-          description="Instrument HDFS classes with faults and other AOP advices">
-    <!--mkdir to prevent <subant> failure in case the folder has been removed-->
-    <mkdir dir="${build-fi.dir}"/>
-    <delete file="${compile-inject.output}"/>
-    <subant buildpath="${basedir}" target="compile-fault-inject"
-            output="${compile-inject.output}">
-      <property name="build.dir" value="${build-fi.dir}"/>
-    </subant>
-  </target>
-
-  <!--At this moment there's no special FI test suite thus the normal tests are -->
-  <!--being executed with faults injected in place-->
-
-  <!--This target is not included into the the top level list of target
-  for it serves a special "regression" testing purpose of non-FI tests in
-  FI environment -->
-  <target name="run-with-fault-inject-testcaseonly">
-    <fail unless="testcase">Can't run this target without -Dtestcase setting!
-    </fail>
-    <subant buildpath="build.xml" target="run-test-hdfs-fault-inject">
-    	<property name="special.fi.testcasesonly" value="yes"/>
-    </subant>
-  </target>
-
-  <target name="run-test-hdfs-fault-inject" depends="injectfaults"
-          description="Run Fault Injection related hdfs tests">
-    <subant buildpath="build.xml" target="run-test-hdfs">
-      <property name="build.dir" value="${build-fi.dir}"/>
-      <property name="test.fault.inject" value="yes"/>
-      <property name="test.include" value="TestFi*"/>
-    </subant>
-  </target>
-
-  <!-- ================================================================== -->
-  <!-- Make hadoop-fi.jar including all Fault Iinjected artifacts         -->
-  <!-- ================================================================== -->
-  <!--                                                                    -->
-  <!-- ================================================================== -->
-  <target name="jar-fault-inject" description="Make hadoop-fi.jar">
-    <subant buildpath="build.xml" target="create-jar-fault-inject">
-      <property name="build.dir" value="${build-fi.dir}"/>
-    </subant>
-  </target>
-
-  <target name="create-jar-fault-inject" depends="injectfaults">
-    <jar jarfile="${hadoop-hdfs-fi.jar}"
-         basedir="${build.classes}">
-      <manifest>
-        <section name="org/apache/hadoop">
-          <attribute name="Implementation-Title" value="${ant.project.name}"/>
-          <attribute name="Implementation-Version" value="${version}"/>
-          <attribute name="Implementation-Vendor" value="Apache"/>
-        </section>
-      </manifest>
-      <fileset file="${conf.dir}/commons-logging.properties"/>
-      <fileset file="${conf.dir}/log4j.properties"/>
-      <fileset file="${conf.dir}/hadoop-metrics.properties"/>
-      <fileset file="${test.src.dir}/fi-site.xml"/>
-      <zipfileset dir="${build.webapps}" prefix="webapps"/>
-    </jar>
-  </target>
-
-  <!-- ================================================================== -->
-  <!-- Make test jar files including all Fault Injected artifacts         -->
-  <!-- ================================================================== -->
-  <!--                                                                    -->
-  <!-- ================================================================== -->
-
-  <target name="jar-test-fault-inject" depends="jar-hdfs-test-fault-inject"
-          description="Make hadoop-test.jar files"/>
-
-  <target name="jar-hdfs-test-fault-inject" description="Make hadoop-test-fi.jar">
-    <subant buildpath="build.xml" target="jar-hdfs-test">
-      <property name="build.dir" value="${build-fi.dir}"/>
-      <property name="test.hdfs.final.name" value="${name}-test-${version}-fi"/>
-    </subant>
-  </target>
-
-  <!--End of Fault Injection (FI) related session-->
-=======
     <taskdef
        name="paranamer" 
        classname="com.thoughtworks.paranamer.ant.ParanamerGeneratorTask">
@@ -463,7 +328,6 @@
      <fileset dir="${java.src.dir}" includes="hdfs-default.xml"/>
     </copy>
   </target>
->>>>>>> 8d93e39e
 
   <target name="compile-core" depends="clover, compile-hdfs-classes" description="Compile"/> 
 
@@ -558,8 +422,6 @@
          </manifest>
     </jar>
 
-<<<<<<< HEAD
-=======
     <jar jarfile="${hadoop-hdfs-test-sources.jar}">
       <fileset dir="${test.src.dir}/hdfs" includes="org/apache/hadoop/**/*.java" />
       <fileset dir="${test.src.dir}/unit" includes="org/apache/hadoop/**/*.java" />
@@ -613,7 +475,6 @@
   <!-- End of Fault injection customization section                       -->
   <!-- ================================================================== -->
 
->>>>>>> 8d93e39e
   <condition property="tests.notestcase">
     <and>
       <isfalse value="${test.fault.inject}"/>
@@ -1413,18 +1274,11 @@
          uri="urn:maven-artifact-ant" classpathref="mvn-ant-task.classpath"/>
   </target>   
 
-<<<<<<< HEAD
-  
-=======
->>>>>>> 8d93e39e
   <target name="mvn-install-hdfs" depends="mvn-taskdef,jar,set-version">
      <artifact:pom file="${hadoop-hdfs.pom}" id="hadoop.hdfs"/>
      <artifact:install file="${hadoop-hdfs.jar}">
         <pom refid="hadoop.hdfs"/>
-<<<<<<< HEAD
-=======
         <attach file="${hadoop-hdfs-sources.jar}" classifier="sources" />
->>>>>>> 8d93e39e
      </artifact:install>
   </target>
 
@@ -1433,17 +1287,11 @@
      <artifact:pom file="${hadoop-hdfs-test.pom}" id="hadoop.hdfs.test"/>
      <artifact:install file="${hadoop-hdfs.jar}">
         <pom refid="hadoop.hdfs"/>
-<<<<<<< HEAD
-     </artifact:install>
-     <artifact:install file="${hadoop-hdfs-test.jar}">
-        <pom refid="hadoop.hdfs.test"/>
-=======
         <attach file="${hadoop-hdfs-sources.jar}" classifier="sources" />
      </artifact:install>
      <artifact:install file="${hadoop-hdfs-test.jar}">
         <pom refid="hadoop.hdfs.test"/>
         <attach file="${hadoop-hdfs-test-sources.jar}" classifier="sources" />
->>>>>>> 8d93e39e
      </artifact:install>
   </target>
 
@@ -1456,18 +1304,12 @@
      <artifact:deploy file="${hadoop-hdfs.jar}">
          <remoteRepository id="apache.snapshots.https" url="${repourl}"/>
          <pom refid="hadoop.hdfs"/>
-<<<<<<< HEAD
-=======
         <attach file="${hadoop-hdfs-sources.jar}" classifier="sources" />
->>>>>>> 8d93e39e
      </artifact:deploy>
      <artifact:deploy file="${hadoop-hdfs-test.jar}">
          <remoteRepository id="apache.snapshots.https" url="${repourl}"/>
          <pom refid="hadoop.hdfs.test"/>
-<<<<<<< HEAD
-=======
         <attach file="${hadoop-hdfs-test-sources.jar}" classifier="sources" />
->>>>>>> 8d93e39e
      </artifact:deploy>
   </target>
   
